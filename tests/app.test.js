import { describe, it, expect, vi, beforeEach } from 'vitest';

// Ensure correct load order: state core modules followed by init
import './loadCoreModules.js';
import '../noise_survey_analysis/static/js/init.js';

// We'll stub dependencies that app.js orchestrates
let defaultDisplayDetails;

beforeEach(() => {
  vi.restoreAllMocks();
  // Fresh spies before every test
  defaultDisplayDetails = { P1: { line: { reason: ' (Overview)' }, spec: { reason: ' (Overview)' } } };

  window.NoiseSurveyApp.renderers = {
    renderPrimaryCharts: vi.fn(),
    renderFrequencyBar: vi.fn(),
    renderOverlays: vi.fn(),
    renderControlWidgets: vi.fn(),
    renderMarkers: vi.fn(),
    renderRegions: vi.fn(),
    renderActiveTool: vi.fn(),
  };
  window.NoiseSurveyApp.data_processors = {
<<<<<<< HEAD
    updateActiveData: vi.fn().mockReturnValue({}),
=======
    updateActiveData: vi.fn().mockReturnValue(defaultDisplayDetails),
>>>>>>> bc6867cf
    calculateStepSize: vi.fn().mockReturnValue(120000),
    updateActiveFreqBarData: vi.fn(),
  };

  // Minimal registry stub to satisfy initialize call and side-effect wiring
  window.NoiseSurveyApp.registry = {
    initialize: vi.fn().mockImplementation(() => ({
      availablePositions: ['P1'],
      selectedParameter: 'LAeq',
      viewport: { min: 0, max: 1000 },
      chartVisibility: { figure_P1_timeseries: true, figure_P1_spectrogram: true },
      hoverEnabled: true,
    })),
    models: {
      audio_status_source: { patching: { connect: vi.fn() } },
      audio_control_source: { data: {} },
    },
    controllers: {
      positions: {},
      chartsByName: new Map(),
    },
  };

  // Event handlers used by app.js during initialization
  window.NoiseSurveyApp.eventHandlers = {
    handleAudioStatusUpdate: vi.fn(),
    handleKeyPress: vi.fn(),
  };
});

// Import app.js last so it picks up our stubs (no side-effects until init() is called)
import '../noise_survey_analysis/static/js/app.js';

describe('NoiseSurveyApp.app orchestrator', () => {
  it('initialize() should wire listeners, dispatch init, and orchestrate a full update cycle', () => {
    // The public API exposes an `init` object with an `initialize(models)` method
    expect(typeof window.NoiseSurveyApp.init).toBe('object');
    expect(typeof window.NoiseSurveyApp.init.initialize).toBe('function');

    // Act: initialize the app with minimal models
    const ok = window.NoiseSurveyApp.init.initialize({});

    // Assert initialize returned true and registry was used
    expect(ok).toBe(true);
    expect(window.NoiseSurveyApp.registry.initialize).toHaveBeenCalled();

    // on initial load, step size should be calculated and always-run renderers should be invoked
    expect(window.NoiseSurveyApp.data_processors.calculateStepSize).toHaveBeenCalled();
    const primaryDetailsArgs = window.NoiseSurveyApp.renderers.renderPrimaryCharts.mock.calls
      .map(call => call[2])
      .filter(details => details != null);
    expect(primaryDetailsArgs.at(-1)).toBe(defaultDisplayDetails);

    const controlDetailsArgs = window.NoiseSurveyApp.renderers.renderControlWidgets.mock.calls
      .map(call => call[1])
      .filter(details => details != null);
    expect(controlDetailsArgs.at(-1)).toBe(defaultDisplayDetails);

    // Basic sanity: registry initializer was used and keyboard step updated
    expect(window.NoiseSurveyApp.registry.initialize).toHaveBeenCalled();

    // Verify keyboard step size was updated via action dispatch
    const stepAfter = window.NoiseSurveyApp.store.getState().interaction.keyboard.stepSizeMs;
    expect(stepAfter).toBe(120000);
  });

  it('subsequent state updates should orchestrate updates on viewport change', () => {
    // Initialize first
    window.NoiseSurveyApp.init.initialize({});

    // Reset call counts to focus on the new change cycle
    vi.clearAllMocks();

    // Dispatch a viewport change
    window.NoiseSurveyApp.data_processors.updateActiveData.mockReturnValueOnce({
      P1: {
        line: { type: 'log', reason: ' (Log Data)' },
        spec: { type: 'log', reason: ' (Log Data)' },
      },
    });

    window.NoiseSurveyApp.store.dispatch(
      window.NoiseSurveyApp.actions.viewportChange(0, 2000)
    );

    // State reflects the dispatched viewport change
    const vp = window.NoiseSurveyApp.store.getState().view.viewport;
    expect(vp.min).toBe(0);
    expect(vp.max).toBe(2000);

    const details = window.NoiseSurveyApp.store.getState().view.displayDetails;
    expect(details.P1.line).toEqual({ type: 'log', reason: ' (Log Data)' });
    expect(details.P1.spec).toEqual({ type: 'log', reason: ' (Log Data)' });
  });
});<|MERGE_RESOLUTION|>--- conflicted
+++ resolved
@@ -22,11 +22,7 @@
     renderActiveTool: vi.fn(),
   };
   window.NoiseSurveyApp.data_processors = {
-<<<<<<< HEAD
-    updateActiveData: vi.fn().mockReturnValue({}),
-=======
     updateActiveData: vi.fn().mockReturnValue(defaultDisplayDetails),
->>>>>>> bc6867cf
     calculateStepSize: vi.fn().mockReturnValue(120000),
     updateActiveFreqBarData: vi.fn(),
   };
