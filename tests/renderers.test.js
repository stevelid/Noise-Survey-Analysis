--- conflicted
+++ resolved
@@ -360,13 +360,13 @@
             expect(models.regionPanelMergeButton.disabled).toBe(true);
             expect(models.regionPanelMergeSelect.disabled).toBe(true);
             expect(models.regionPanelNoteInput.disabled).toBe(true);
-<<<<<<< HEAD
+
             expect(models.regionPanelColorPicker.disabled).toBe(true);
-=======
+
             expect(models.regionPanelFrequencyCopyButton.disabled).toBe(true);
             expect(models.regionPanelFrequencyCopyButton.visible).toBe(false);
             expect(models.regionPanelFrequencyTableDiv.visible).toBe(false);
->>>>>>> 2fe2f01c
+
 
             const populatedState = {
                 regions: {
@@ -406,15 +406,15 @@
             expect(models.regionPanelMergeSelect.disabled).toBe(true);
             expect(models.regionPanelNoteInput.disabled).toBe(false);
             expect(models.regionPanelNoteInput.value).toBe('hello');
-<<<<<<< HEAD
+
             expect(models.regionPanelColorPicker.disabled).toBe(false);
             expect(models.regionPanelColorPicker.color).toBe('#2196f3');
-=======
+
             expect(models.regionPanelFrequencyCopyButton.disabled).toBe(true);
             expect(models.regionPanelFrequencyCopyButton.visible).toBe(true);
             expect(models.regionPanelFrequencyTableDiv.visible).toBe(true);
             expect(models.regionPanelFrequencyTableDiv.text).toContain('No frequency data available');
->>>>>>> 2fe2f01c
+
 
             const multiRegionState = {
                 regions: {
