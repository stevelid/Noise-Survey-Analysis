import { describe, it, expect, beforeEach, afterEach, vi } from 'vitest';

// Import source files for side effects to enable coverage tracking.
import '../noise_survey_analysis/static/js/chart-classes.js';
import '../noise_survey_analysis/static/js/calcMetrics.js';
import '../noise_survey_analysis/static/js/comparison-metrics.js';
import '../noise_survey_analysis/static/js/renderers.js';

describe('NoiseSurveyApp.renderers', () => {
    let renderers;
    let mockUpdateAllCharts;
    let mockSetVisible;
    let mockHideHoverLine;
    let mockHideLabel;
    let mockSyncMarkers;
    let mockGetLabelText;
    let mockRenderLabel;
    let mockRenderHoverLine;
    let mockRenderHoverDetails;

    let mockDispatchAction;
    let panelElement;
    let mockSyncRegions;
    let mockStoreDispatch;
    let mockGetState;
    let mockRegionSelect;
    let mockRegionRemove;
    let mockRegionSetNote;

    beforeEach(() => {
        vi.useFakeTimers(); // Use fake timers for debounce testing
        vi.restoreAllMocks(); // Ensure any spies from previous tests are reset
        vi.clearAllMocks();
        mockDispatchAction = vi.fn();
        mockStoreDispatch = vi.fn();
        mockGetState = vi.fn(() => ({ markers: { regions: { byId: {} } } }));

        mockUpdateAllCharts = vi.fn();
        mockSetVisible = vi.fn();
        mockHideHoverLine = vi.fn();
        mockHideLabel = vi.fn();
        mockSyncMarkers = vi.fn();
        mockSyncRegions = vi.fn();
        mockGetLabelText = vi.fn();
        mockRenderLabel = vi.fn();
        mockRenderHoverLine = vi.fn();
        mockRenderHoverDetails = vi.fn();

        mockRegionSelect = vi.fn(id => ({ type: 'regions/select', payload: id }));
        mockRegionRemove = vi.fn(id => ({ type: 'regions/remove', payload: id }));
        mockRegionSetNote = vi.fn((id, value) => ({ type: 'regions/setNote', payload: { id, value } }));

        Object.assign(window.NoiseSurveyApp, {
            state: {
                dispatchAction: vi.fn()
            },
            store: {
                dispatch: mockStoreDispatch,
                getState: mockGetState
            },
            actions: {
                regionSelect: mockRegionSelect,
                regionRemove: mockRegionRemove,
                regionSetNote: mockRegionSetNote
            },
            registry: {
                controllers: {
                    positions: {
                        P1: {
                            updateAllCharts: mockUpdateAllCharts,
                            timeSeriesChart: { setVisible: mockSetVisible, model: { title: { text: '' }, background_fill_color: '' } },
                            spectrogramChart: { setVisible: mockSetVisible, hoverDivModel: { visible: true }, model: { title: { text: '' }, background_fill_color: '' } }
                        }
                    },
                    chartsByName: new Map([
                        ['figure_P1_timeseries', {
                            name: 'figure_P1_timeseries',
                            hideHoverLine: mockHideHoverLine,
                            hideLabel: mockHideLabel,
                            syncMarkers: mockSyncMarkers,
                            syncRegions: mockSyncRegions,
                            getLabelText: mockGetLabelText,
                            renderLabel: mockRenderLabel,
                            renderHoverLine: mockRenderHoverLine,
                            renderHoverDetails: mockRenderHoverDetails,
                            model: { title: { text: '' }, background_fill_color: '' }
                        }],
                        ['figure_P1_spectrogram', {
                            name: 'figure_P1_spectrogram',
                            hideHoverLine: mockHideHoverLine,
                            hideLabel: mockHideLabel,
                            syncMarkers: mockSyncMarkers,
                            syncRegions: mockSyncRegions,
                            getLabelText: mockGetLabelText,
                            renderLabel: mockRenderLabel,
                            renderHoverLine: mockRenderHoverLine,
                            renderHoverDetails: mockRenderHoverDetails,
                            model: { title: { text: '' }, background_fill_color: '' }
                        }]
                    ])
                },
                models: {
                    clickLines: [{ location: null, visible: false }],
                    freqTableDiv: { text: '' },
                    regionPanelDiv: null,
                    summaryTableDiv: { text: '<thead><tr><th>Position</th><th class="position-header">LAeq</th><th class="position-header">LCeq</th></tr></thead><tbody></tbody>' },
                    barSource: { data: {}, change: { emit: vi.fn() } },
                    barChart: { x_range: { factors: [] }, title: { text: '' } },
                    audio_controls: {
                        P1: {
                            playToggle: { active: false, label: '', button_type: '' },
                            playbackRateButton: { label: '' },
                            volumeBoostButton: { active: false, button_type: '' },
                            layout: { visible: true }
                        }
                    },
                    config: { // Add config mock
                        freq_table_freq_range_hz: [200, 300]
                    }
                }
            },
            data_processors: {
                updateActiveFreqBarData: vi.fn()
            },
            utils: {
                findAssociatedDateIndex: vi.fn()
            }
        });
        renderers = window.NoiseSurveyApp.renderers;

        panelElement = document.createElement('div');
        panelElement.id = 'region-panel';
        document.body.appendChild(panelElement);
        window.NoiseSurveyApp.registry.models.regionPanelDiv = {
            id: 'region-panel',
            _text: '',
            get text() {
                return this._text;
            },
            set text(value) {
                this._text = value;
                const el = document.getElementById(this.id);
                if (el) {
                    el.innerHTML = value;
                }
            }
        };
    });

    afterEach(() => {
        vi.useRealTimers(); // Restore real timers
        if (panelElement && panelElement.parentNode) {
            panelElement.parentNode.removeChild(panelElement);
        }
        delete window.Bokeh;
    });

    describe('renderPrimaryCharts', () => {
        it('should update chart visibility and data', () => {
            const mockState = {
                view: {
                    chartVisibility: {
                        figure_P1_timeseries: true,
                        figure_P1_spectrogram: false
                    }
                }
            };
            const mockDataCache = {}; // Not used by this renderer directly, but passed down
            renderers.renderPrimaryCharts(mockState, mockDataCache);
            expect(mockSetVisible).toHaveBeenCalledWith(true);
            expect(mockSetVisible).toHaveBeenCalledWith(false);
            expect(mockUpdateAllCharts).toHaveBeenCalledWith(mockState, mockDataCache);
            expect(window.NoiseSurveyApp.registry.controllers.positions.P1.spectrogramChart.hoverDivModel.visible).toBe(false);
        });
    });

    describe('renderOverlays', () => {
        it('should perform overlay updates (tap lines, labels, hover effects, summary)', () => {
            // Arrange a state that triggers visible side-effects
            const mockState = {
                interaction: {
                    tap: { isActive: true, timestamp: 12345, position: 'P1' },
                    hover: { isActive: false, timestamp: null, position: null, spec_y: null }
                },
                view: { hoverEnabled: true, availablePositions: [] },
                markers: { timestamps: [], enabled: true },
                audio: { isPlaying: false }
            };
            // Provide minimal bar data to avoid errors in renderFrequencyBar (called inside hover effects)
            const mockDataCache = { 
                activeFreqBarData: {
                    levels: [1],
                    frequency_labels: ['A'],
                    sourceposition: 'P1',
                    param: 'LAeq',
                    timestamp: 12345,
                    setBy: 'test'
                },
                activeSpectralData: {
                    P1: {
                        times_ms: [10000, 13000],
                        frequencies_hz: [100],
                        frequency_labels: ['100Hz'],
                        levels_flat_transposed: [10, 20],
                        n_times: 2,
                        n_freqs: 1
                    }
                }
            };
            mockGetLabelText.mockReturnValue('Label');

            // Act
            renderers.renderOverlays(mockState, mockDataCache);

            // Assert observable side-effects from each inner renderer
            // Tap lines
            expect(window.NoiseSurveyApp.registry.models.clickLines[0].location).toBe(12345);
            expect(window.NoiseSurveyApp.registry.models.clickLines[0].visible).toBe(true);
            // Labels should have been rendered at least once
            expect(mockRenderLabel).toHaveBeenCalled();
            // Hover effects should hide hover lines when inactive
            expect(mockHideHoverLine).toHaveBeenCalled();
            // Frequency bar should have been updated (emit called)
            expect(window.NoiseSurveyApp.registry.models.barSource.change.emit).toHaveBeenCalled();
            // Note: We do not assert internal calls to summary renderer here because
            // it is a local function inside the module. We verify observable effects instead.
        });
    });

    describe('renderRegions', () => {
        it('should refresh region metrics in the side panel for the selected region', () => {
            const stateWithMetrics = {
                markers: {
                    regions: {
                        byId: {
                            1: {
                                id: 1,
                                positionId: 'P1',
                                start: 0,
                                end: 60000,
                                note: '',
                                metrics: {
                                    laeq: 50.12,
                                    lafmax: 65.5,
                                    la90: null,
                                    la90Available: false,
                                    durationMs: 60000,
                                    dataResolution: 'log',
                                    spectrum: { bands: ['63 Hz'], values: [40] }
                                }
                            }
                        },
                        allIds: [1],
                        selectedId: 1,
                        counter: 2
                    }
                }
            };

            renderers.renderRegions(stateWithMetrics, {});

            let panelHtml = document.getElementById('region-panel').innerHTML;
            expect(panelHtml).toContain('50.1 dB');
            expect(panelHtml).toContain('65.5 dB');

            const updatedState = {
                markers: {
                    regions: {
                        byId: {
                            1: {
                                id: 1,
                                positionId: 'P1',
                                start: 0,
                                end: 62000,
                                note: '',
                                metrics: {
                                    laeq: 55.44,
                                    lafmax: 70.2,
                                    la90: 45.3,
                                    la90Available: true,
                                    durationMs: 62000,
                                    dataResolution: 'log',
                                    spectrum: { bands: ['63 Hz'], values: [45] }
                                }
                            }
                        },
                        allIds: [1],
                        selectedId: 1,
                        counter: 2
                    }
                }
            };

            renderers.renderRegions(updatedState, {});

            panelHtml = document.getElementById('region-panel').innerHTML;
            expect(panelHtml).toContain('55.4 dB');
            expect(panelHtml).toContain('70.2 dB');
            expect(panelHtml).toContain('45.3 dB');

            const lastCall = mockSyncRegions.mock.calls.at(-1);
            const syncedRegions = lastCall[0];
            expect(Array.isArray(syncedRegions)).toBe(true);
            expect(syncedRegions[0].metrics.laeq).toBeCloseTo(55.44);
        });
    });

    describe('region panel listeners', () => {
        it('attaches listeners when the panel root appears via MutationObserver', () => {
            const originalMutationObserver = window.MutationObserver;
            const observers = [];
            class MockMutationObserver {
                constructor(callback) {
                    this.callback = callback;
                    observers.push(this);
                }
<<<<<<< HEAD
                observe(target, options) {
                    this.target = target;
                    this.options = options;
                }
=======
                observe() {}
>>>>>>> e07af235
                disconnect() {}
            }
            window.MutationObserver = MockMutationObserver;

<<<<<<< HEAD
            const panelId = 'region-panel-shadow';
            const viewHost = document.createElement('div');
            let shadowRoot = null;
=======
            const viewHost = document.createElement('div');
            const panelId = 'region-panel-shadow';
>>>>>>> e07af235
            const bokehView = { shadow_el: null };
            window.Bokeh = { index: { [panelId]: bokehView } };

            const panelDiv = {
                id: panelId,
                _text: '',
                get text() {
                    return this._text;
                },
                set text(value) {
                    this._text = value;
<<<<<<< HEAD
                    if (shadowRoot) {
                        shadowRoot.innerHTML = value;
=======
                    if (bokehView.shadow_el) {
                        bokehView.shadow_el.innerHTML = value;
>>>>>>> e07af235
                    }
                }
            };

            window.NoiseSurveyApp.registry.models.regionPanelDiv = panelDiv;

            const regionState = {
                byId: {
                    1: {
                        id: 1,
                        positionId: 'P1',
                        start: 0,
                        end: 1000,
                        note: '',
                        metrics: {
                            laeq: 40,
                            lafmax: 45,
                            la90: null,
                            la90Available: false,
                            durationMs: 1000,
                            dataResolution: 'log',
                            spectrum: { bands: [], values: [] }
                        }
                    }
                },
                allIds: [1],
                selectedId: 1,
                counter: 2
            };

            try {
                renderers.renderRegions({ markers: { regions: regionState } }, {});
                vi.runAllTimers();

                expect(observers.length).toBeGreaterThan(0);
                expect(mockStoreDispatch).not.toHaveBeenCalled();

<<<<<<< HEAD
                shadowRoot = viewHost;
                bokehView.shadow_el = shadowRoot;
                document.body.appendChild(viewHost);
                shadowRoot.innerHTML = panelDiv.text;

                const docObserver = observers.find(observer => {
                    return observer.target === document.body || observer.target === document.documentElement;
                });
                expect(docObserver).toBeDefined();
                docObserver.callback([], docObserver);

                const entry = viewHost.querySelector('[data-region-entry="1"]');
                expect(entry).not.toBeNull();

                const regionList = viewHost.querySelector('.region-list');
                expect(regionList).not.toBeNull();

                const regionListObserver = observers.find(observer => observer.target === regionList);
                expect(regionListObserver).toBeDefined();

=======
                bokehView.shadow_el = viewHost;
                document.body.appendChild(viewHost);
                viewHost.innerHTML = panelDiv.text;

                observers.forEach(observer => {
                    observer.callback([], observer);
                });

                const entry = viewHost.querySelector('[data-region-entry="1"]');
                expect(entry).not.toBeNull();
>>>>>>> e07af235
                entry.click();
                expect(mockRegionSelect).toHaveBeenCalledWith(1);
                expect(mockStoreDispatch).toHaveBeenCalledWith({ type: 'regions/select', payload: 1 });

                const deleteButton = viewHost.querySelector('[data-region-delete="1"]');
                expect(deleteButton).not.toBeNull();
                deleteButton.dispatchEvent(new Event('click', { bubbles: true }));
                expect(mockRegionRemove).toHaveBeenCalledWith(1);
                expect(mockStoreDispatch).toHaveBeenCalledWith({ type: 'regions/remove', payload: 1 });

                const noteField = viewHost.querySelector('[data-region-note="1"]');
                expect(noteField).not.toBeNull();
                noteField.value = 'Updated note';
                noteField.dispatchEvent(new Event('input', { bubbles: true }));
                vi.advanceTimersByTime(300);
                expect(mockRegionSetNote).toHaveBeenCalledWith(1, 'Updated note');
                expect(mockStoreDispatch).toHaveBeenLastCalledWith({ type: 'regions/setNote', payload: { id: 1, value: 'Updated note' } });
            } finally {
                window.MutationObserver = originalMutationObserver;
                if (viewHost.parentNode) {
                    viewHost.parentNode.removeChild(viewHost);
                }
            }
        });
    });

    describe('renderTapLines', () => {
        it('should set line location and visibility based on tap state', () => {
            const mockState = { interaction: { tap: { isActive: true, timestamp: 12345 } } };
            renderers.renderTapLines(mockState);
            expect(window.NoiseSurveyApp.registry.models.clickLines[0].location).toBe(12345);
            expect(window.NoiseSurveyApp.registry.models.clickLines[0].visible).toBe(true);
        });

        it('should hide line if tap is not active', () => {
            const mockState = { interaction: { tap: { isActive: false, timestamp: null } } };
            renderers.renderTapLines(mockState);
            expect(window.NoiseSurveyApp.registry.models.clickLines[0].visible).toBe(false);
        });
    });

    describe('renderLabels', () => {
        it('should hide labels if no interaction is active', () => {
            const mockState = { interaction: { hover: { isActive: false }, tap: { isActive: false } } };
            renderers.renderLabels(mockState);
            expect(mockHideLabel).toHaveBeenCalledTimes(2);
        });

        it('should render hover label if hover is active and enabled', () => {
            const mockState = {
                interaction: {
                    hover: { isActive: true, sourceChartName: 'figure_P1_timeseries', timestamp: 100 },
                    tap: { isActive: false }
                },
                view: { hoverEnabled: true }
            };
            mockGetLabelText.mockReturnValue('Hover Text');
            renderers.renderLabels(mockState);
            expect(mockRenderLabel).toHaveBeenCalledWith(100, 'Hover Text');
            expect(mockHideLabel).toHaveBeenCalledWith();
        });

        it('should render tap label if tap is active', () => {
            const mockState = {
                interaction: {
                    hover: { isActive: false },
                    tap: { isActive: true, timestamp: 200 }
                },
                view: { hoverEnabled: true }
            };
            mockGetLabelText.mockReturnValue('Tap Text');
            renderers.renderLabels(mockState);
            expect(mockRenderLabel).toHaveBeenCalledWith(200, 'Tap Text');
            expect(mockRenderLabel).toHaveBeenCalledTimes(2);
        });
    });

    describe('renderMarkers', () => {
        it('should sync markers for all charts', () => {
            const mockState = {
                markers: { timestamps: [100, 200], enabled: true }
            };
            renderers.renderMarkers(mockState);
            expect(mockSyncMarkers).toHaveBeenCalledWith([100, 200], true);
            expect(mockSyncMarkers).toHaveBeenCalledTimes(2);
        });
    });

    describe('renderFrequencyTable', () => {
        it('should display placeholder if no tap interaction', () => {
            const mockState = { interaction: { tap: { isActive: false } } };
            const mockDataCache = {};
            renderers.renderFrequencyTable(mockState, mockDataCache);
            expect(window.NoiseSurveyApp.registry.models.freqTableDiv.text).toContain('Tap on a time series chart to populate this table.');
        });

        it('should display no frequency data message if spectral data is missing', () => {
            const mockState = { interaction: { tap: { isActive: true, timestamp: 100, position: 'P1' } } };
            const mockDataCache = { activeSpectralData: {} };
            renderers.renderFrequencyTable(mockState, mockDataCache);
            expect(window.NoiseSurveyApp.registry.models.freqTableDiv.text).toContain('No frequency data available for selected position.');
        });

        it('should display no data at selected time if closestTimeIdx is -1', () => {
            const mockState = { interaction: { tap: { isActive: true, timestamp: 100, position: 'P1' } } };
            const mockDataCache = {
                activeSpectralData: {
                    P1: { times_ms: [200, 300], frequencies_hz: [1000] }
                }
            };
            renderers.renderFrequencyTable(mockState, mockDataCache);
            expect(window.NoiseSurveyApp.registry.models.freqTableDiv.text).toContain('No data available at selected time.');
        });

        it('should render table with sliced frequency data', () => {
            const mockState = { interaction: { tap: { isActive: true, timestamp: 150, position: 'P1' } } };
            const mockDataCache = {
                activeSpectralData: {
                    P1: {
                        times_ms: [100, 200],
                        frequencies_hz: [100, 200, 300, 400],
                        frequency_labels: ['100Hz', '200Hz', '300Hz', '400Hz'],
                        levels_flat_transposed: [10, 20, 30, 40, 50, 60, 70, 80],
                        n_times: 2,
                        n_freqs: 4
                    }
                }
            };
            window.NoiseSurveyApp.registry.models.config = {
                freq_table_freq_range_hz: [200, 300]
            };

            renderers.renderFrequencyTable(mockState, mockDataCache);
            const expectedHtml = `\n        <style>\n            .freq-html-table { border-collapse: collapse; width: 100%; font-size: 0.9em; table-layout: fixed; }\n            .freq-html-table th, .freq-html-table td { border: 1px solid #ddd; padding: 6px; text-align: center; white-space: nowrap; }\n            .freq-html-table th { background-color: #f2f2f2; font-weight: bold; }\n        </style>\n        <table class="freq-html-table">\n            <tr><th title="200Hz">200Hz</th><th title="300Hz">300Hz</th></tr><tr><td>30.0</td><td>50.0</td></tr></table>`;
            expect(window.NoiseSurveyApp.registry.models.freqTableDiv.text).toBe(expectedHtml);
        });

        it('should render table with full frequency data if config is missing', () => {
            const mockState = { interaction: { tap: { isActive: true, timestamp: 150, position: 'P1' } } };
            const mockDataCache = {
                activeSpectralData: {
                    P1: {
                        times_ms: [100, 200],
                        frequencies_hz: [100, 200],
                        frequency_labels: ['100Hz', '200Hz'],
                        levels_flat_transposed: [10, 20, 30, 40],
                        n_times: 2,
                        n_freqs: 2
                    }
                }
            };
            window.NoiseSurveyApp.registry.models.config = {}; // Missing config
            renderers.renderFrequencyTable(mockState, mockDataCache);
            const expectedHtml = `\n        <style>\n            .freq-html-table { border-collapse: collapse; width: 100%; font-size: 0.9em; table-layout: fixed; }\n            .freq-html-table th, .freq-html-table td { border: 1px solid #ddd; padding: 6px; text-align: center; white-space: nowrap; }\n            .freq-html-table th { background-color: #f2f2f2; font-weight: bold; }\n        </style>\n        <table class="freq-html-table">\n            <tr><th title="100Hz">100Hz</th><th title="200Hz">200Hz</th></tr><tr><td>10.0</td><td>30.0</td></tr></table>`;
            expect(window.NoiseSurveyApp.registry.models.freqTableDiv.text).toBe(expectedHtml);
        });
    });

    describe('renderFrequencyBar', () => {
        it('should update bar source data and chart properties', () => {
            const mockState = { interaction: { tap: { isActive: false } } }; // Minimal state
            const mockDataCache = {
                activeFreqBarData: {
                    levels: [1, 2, 3],
                    frequency_labels: ['A', 'B', 'C'],
                    sourceposition: 'P1',
                    param: 'LAeq',
                    timestamp: 12345,
                    setBy: 'test'
                }
            };
            renderers.renderFrequencyBar(mockState, mockDataCache);

            expect(window.NoiseSurveyApp.registry.models.barSource.data.levels).toEqual([1, 2, 3]);
            expect(window.NoiseSurveyApp.registry.models.barSource.data.frequency_labels).toEqual(['A', 'B', 'C']);
            expect(window.NoiseSurveyApp.registry.models.barChart.x_range.factors).toEqual(['A', 'B', 'C']);
            expect(window.NoiseSurveyApp.registry.models.barChart.title.text).toContain('Slice: P1 | LAeq @');
            expect(window.NoiseSurveyApp.registry.models.barSource.change.emit).toHaveBeenCalled();
        });
    });

    describe('renderControlWidgets', () => {
        it('should update chart titles and background colors based on audio state', () => {
            const mockState = {
                audio: { isPlaying: true, activePositionId: 'P1', playbackRate: 1.0, volumeBoost: false },
                view: { availablePositions: ['P1'], selectedParameter: 'LAeq', displayDetails: { P1: { line: { reason: '' }, spec: { reason: '' } } } }
            };
            renderers.renderControlWidgets(mockState);
            expect(window.NoiseSurveyApp.registry.controllers.positions.P1.timeSeriesChart.model.title.text).toContain('(▶ PLAYING)');
            expect(window.NoiseSurveyApp.registry.controllers.positions.P1.timeSeriesChart.model.background_fill_color).toBe('#e6f0ff');
            expect(window.NoiseSurveyApp.registry.controllers.positions.P1.spectrogramChart.model.title.text).toContain('(▶ PLAYING)');
            expect(window.NoiseSurveyApp.registry.controllers.positions.P1.spectrogramChart.model.background_fill_color).toBe('#e6f0ff');
        });

        it('should update control widget visuals', () => {
            const mockState = {
                audio: { isPlaying: true, activePositionId: 'P1', playbackRate: 1.5, volumeBoost: true },
                view: { availablePositions: ['P1'], selectedParameter: 'LAeq', displayDetails: { P1: { line: { reason: '' }, spec: { reason: '' } } } }
            };
            renderers.renderControlWidgets(mockState);
            const controls = window.NoiseSurveyApp.registry.models.audio_controls.P1;
            expect(controls.playToggle.active).toBe(true);
            expect(controls.playToggle.label).toBe('Pause');
            expect(controls.playToggle.button_type).toBe('primary');
            expect(controls.playbackRateButton.label).toBe('1.5x');
            expect(controls.volumeBoostButton.active).toBe(true);
            expect(controls.volumeBoostButton.button_type).toBe('warning');
        });

        it('should hide audio controls when all charts for a position are hidden', () => {
            const baseState = {
                audio: { isPlaying: false, activePositionId: null, playbackRate: 1.0, volumeBoost: false },
                view: {
                    availablePositions: ['P1'],
                    selectedParameter: 'LAeq',
                    displayDetails: { P1: { line: { reason: '' }, spec: { reason: '' } } }
                }
            };

            renderers.renderControlWidgets({
                ...baseState,
                view: {
                    ...baseState.view,
                    chartVisibility: {
                        figure_P1_timeseries: false,
                        figure_P1_spectrogram: false
                    }
                }
            });

            const controls = window.NoiseSurveyApp.registry.models.audio_controls.P1;
            expect(controls.layout.visible).toBe(false);

            renderers.renderControlWidgets({
                ...baseState,
                view: {
                    ...baseState.view,
                    chartVisibility: {
                        figure_P1_timeseries: true,
                        figure_P1_spectrogram: false
                    }
                }
            });

            expect(controls.layout.visible).toBe(true);
        });
    });

    describe('renderSummaryTable', () => {
        it('should display placeholder if no tap interaction', () => {
            const mockState = { interaction: { tap: { isActive: false } } };
            const mockDataCache = {};
            renderers.renderSummaryTable(mockState, mockDataCache);
            expect(window.NoiseSurveyApp.registry.models.summaryTableDiv.text).toContain('Tap on a time series chart to populate this table.');
        });

        it('should display timestamp info and data for active position', () => {
            const mockState = {
                interaction: { tap: { isActive: true, timestamp: 100, position: 'P1' } },
                view: { availablePositions: ['P1'] }
            };
            const mockDataCache = {
                activeLineData: {
                    P1: {
                        Datetime: [100],
                        LAeq: [70],
                        LCeq: [80]
                    }
                }
            };
            window.NoiseSurveyApp.registry.models.summaryTableDiv.text = '<table><thead><tr><th class="position-header">Position</th><th>LAeq</th><th>LCeq</th></tr></thead><tbody></tbody></table>';
            window.NoiseSurveyApp.utils.findAssociatedDateIndex.mockReturnValue(0);
            renderers.renderSummaryTable(mockState, mockDataCache);
            const actual = window.NoiseSurveyApp.registry.models.summaryTableDiv.text;
            const tsStr = new Date(100).toLocaleString();
            expect(actual).toContain(`<thead><tr><th class="position-header">Position</th><th>LAeq</th><th>LCeq</th></tr></thead>`);
            expect(actual).toContain(`Values at: ${tsStr}`);
            expect(actual).toContain(`<td class="position-header">P1</td>`);
            expect(actual).toContain(`<td>70.0</td>`);
            expect(actual).toContain(`<td>80.0</td>`);
        });
    });
});<|MERGE_RESOLUTION|>--- conflicted
+++ resolved
@@ -314,26 +314,19 @@
                     this.callback = callback;
                     observers.push(this);
                 }
-<<<<<<< HEAD
+
                 observe(target, options) {
                     this.target = target;
                     this.options = options;
                 }
-=======
-                observe() {}
->>>>>>> e07af235
                 disconnect() {}
             }
             window.MutationObserver = MockMutationObserver;
 
-<<<<<<< HEAD
             const panelId = 'region-panel-shadow';
             const viewHost = document.createElement('div');
             let shadowRoot = null;
-=======
-            const viewHost = document.createElement('div');
-            const panelId = 'region-panel-shadow';
->>>>>>> e07af235
+
             const bokehView = { shadow_el: null };
             window.Bokeh = { index: { [panelId]: bokehView } };
 
@@ -345,13 +338,10 @@
                 },
                 set text(value) {
                     this._text = value;
-<<<<<<< HEAD
+
                     if (shadowRoot) {
                         shadowRoot.innerHTML = value;
-=======
-                    if (bokehView.shadow_el) {
-                        bokehView.shadow_el.innerHTML = value;
->>>>>>> e07af235
+
                     }
                 }
             };
@@ -389,7 +379,6 @@
                 expect(observers.length).toBeGreaterThan(0);
                 expect(mockStoreDispatch).not.toHaveBeenCalled();
 
-<<<<<<< HEAD
                 shadowRoot = viewHost;
                 bokehView.shadow_el = shadowRoot;
                 document.body.appendChild(viewHost);
@@ -410,18 +399,6 @@
                 const regionListObserver = observers.find(observer => observer.target === regionList);
                 expect(regionListObserver).toBeDefined();
 
-=======
-                bokehView.shadow_el = viewHost;
-                document.body.appendChild(viewHost);
-                viewHost.innerHTML = panelDiv.text;
-
-                observers.forEach(observer => {
-                    observer.callback([], observer);
-                });
-
-                const entry = viewHost.querySelector('[data-region-entry="1"]');
-                expect(entry).not.toBeNull();
->>>>>>> e07af235
                 entry.click();
                 expect(mockRegionSelect).toHaveBeenCalledWith(1);
                 expect(mockStoreDispatch).toHaveBeenCalledWith({ type: 'regions/select', payload: 1 });
