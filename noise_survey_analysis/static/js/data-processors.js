// noise_survey_analysis/static/js/data-processors.js

/**
 * @fileoverview Contains data processing and transformation functions for the Noise Survey app.
 * These functions are responsible for the "heavy lifting" of data manipulation. They take
 * the core application state (e.g., current viewport, selected parameters) and the raw
 * source data, then compute the derived "active" data slices that are ready to be
 * rendered by the UI. This isolates complex calculations from state management and rendering.
 */

window.NoiseSurveyApp = window.NoiseSurveyApp || {};
(function (app) {
    'use strict';

    const MAX_LINE_POINTS_TO_RENDER = 5000;
    const MAX_SPECTRAL_POINTS_TO_RENDER = 5000;

    const _models = app.models;

    function cloneDataColumns(source) {
        if (!source || typeof source !== 'object') {
            return {};
        }
        const clone = {};
        for (const key in source) {
            if (!Object.prototype.hasOwnProperty.call(source, key)) continue;
            const column = source[key];
            if (Array.isArray(column)) {
                clone[key] = column.slice();
            } else if (column && typeof column.slice === 'function') {
                clone[key] = column.slice();
            } else {
                clone[key] = column;
            }
        }
        return clone;
    }

    function createOffsetArray(source, offsetMs) {
        if (!Number.isFinite(offsetMs) || !source || typeof source.length !== 'number') {
            return Array.isArray(source) ? source.slice() : (source && typeof source.slice === 'function' ? source.slice() : []);
        }
        const length = source.length;
        const adjusted = new Array(length);
        for (let i = 0; i < length; i++) {
            const value = Number(source[i]);
            adjusted[i] = Number.isFinite(value) ? value + offsetMs : value;
        }
        return adjusted;
    }

    function applyDatetimeOffset(data, offsetMs) {
        if (!data || !data.Datetime) {
            return data;
        }
        const adjusted = createOffsetArray(data.Datetime, offsetMs);
        data.Datetime = adjusted;
        return data;
    }

    function getChartOffsetMs(viewState, position) {
        if (!viewState || !position) {
            return 0;
        }
        const raw = Number(viewState.positionChartOffsets?.[position]);
        return Number.isFinite(raw) ? raw : 0;
    }

    function applySpectrogramReplacementOffset(replacement, offsetMs) {
        if (!replacement || typeof replacement !== 'object') {
            return replacement;
        }
        const next = { ...replacement };
        if (Array.isArray(replacement.x)) {
            next.x = replacement.x.map(value => {
                const numeric = Number(value);
                return Number.isFinite(numeric) ? numeric + offsetMs : value;
            });
        }
        if (Array.isArray(replacement.times_ms) || (replacement.times_ms && typeof replacement.times_ms.length === 'number')) {
            next.times_ms = createOffsetArray(replacement.times_ms, offsetMs);
        }
        return next;
    }


    /**
     * _updateActiveData()
     * 
     * Updates the active data for all visible charts. This involves:
     * 
     * 1. Updating the active line chart data for each visible chart.
     * 2. Updating the active spectrogram data for each visible chart.
     * 3. Determining the context (position and timestamp) for the frequency bar
     *    from the currently active interaction (hover or tap), and calling
     *    _updateActiveFreqBarData() to update the bar chart's data.
     */
    function updateActiveData(viewState, dataCache, models) {
        const displayDetailsByPosition = {};
<<<<<<< HEAD
=======

>>>>>>> bc6867cf
        viewState.availablePositions.forEach(position => {
            const tsChartName = `figure_${position}_timeseries`;
            const specChartName = `figure_${position}_spectrogram`;



            // Only process data for charts that are currently visible
            if (viewState.chartVisibility[tsChartName] || viewState.chartVisibility[specChartName]) {
                const offsetMs = getChartOffsetMs(viewState, position);
                const lineDetails = updateActiveLineChartData(position, viewState, dataCache, models, offsetMs);
<<<<<<< HEAD
                const spectralDetails = updateActiveSpectralData(position, viewState, dataCache, models, offsetMs);

                if (lineDetails || spectralDetails) {
                    displayDetailsByPosition[position] = {
                        ...(lineDetails ? { line: lineDetails } : {}),
                        ...(spectralDetails ? { spec: spectralDetails } : {})
                    };
=======
                const specDetails = updateActiveSpectralData(position, viewState, dataCache, models, offsetMs);

                if (lineDetails || specDetails) {
                    displayDetailsByPosition[position] = {};
                    if (lineDetails) {
                        displayDetailsByPosition[position].line = lineDetails;
                    }
                    if (specDetails) {
                        displayDetailsByPosition[position].spec = specDetails;
                    }
>>>>>>> bc6867cf
                }
            }
        });

        return displayDetailsByPosition;

        // This function is now called from onStateChange, so we get the full state there.
        // We'll need to get the state inside this function for now.
        // updateActiveFreqBarData is now called from onStateChange, so this call is redundant.
        // const state = app.store.getState();
        // updateActiveFreqBarData(state, dataCache);

        return displayDetailsByPosition;
    }

    /**
     * Updates the active line chart data for a given position based on the view type.
     * 
     * This function determines whether to use 'overview' or 'log' data for the line chart 
     * based on the provided viewType and the current viewport. It updates the activeLineData 
     * in the state with the selected data and sets the display details for the position.
     * 
     * @param {string} position - The position identifier for which the line chart data is updated.
     * @param {string} viewType - The type of view ('overview' or 'log') to determine data selection.
     */
    function updateActiveLineChartData(position, viewState, dataCache, models, positionOffsetMs = 0) {
        try {
            const viewType = viewState.globalViewType;
            const sourceData = models.timeSeriesSources[position];
            const overviewData = sourceData?.overview?.data;
            const logData = sourceData?.log?.data;
            const hasLogData = logData && logData.Datetime && logData.Datetime.length > 0;

            let displayDetails = { type: 'overview', reason: ' (Overview)' }; // Default reason

            const viewportMin = Number(viewState.viewport?.min);
            const viewportMax = Number(viewState.viewport?.max);
            const effectiveMin = Number.isFinite(viewportMin) ? viewportMin - positionOffsetMs : viewportMin;
            const effectiveMax = Number.isFinite(viewportMax) ? viewportMax - positionOffsetMs : viewportMax;

            if (viewType === 'log') {
                if (hasLogData) {
                    const startIndex = logData.Datetime.findIndex(t => t >= effectiveMin);
                    const endIndex = logData.Datetime.findLastIndex(t => t <= effectiveMax);
                    const pointsInView = (startIndex !== -1 && endIndex !== -1) ? endIndex - startIndex : 0;

                    if (pointsInView > MAX_LINE_POINTS_TO_RENDER) {
                        // Log view is active, but user is too zoomed out
                        const overviewClone = cloneDataColumns(overviewData || {});
                        applyDatetimeOffset(overviewClone, positionOffsetMs);
                        dataCache.activeLineData[position] = overviewClone;
                        displayDetails = { type: 'overview', reason: ' - Zoom in for Log Data' };
                    } else {
                        // Happy path: Show a chunk of log data
                        const buffer = Math.floor(pointsInView * 0.5);
                        const sliceStart = Math.max(0, startIndex - buffer);
                        const sliceEnd = Math.min(logData.Datetime.length, endIndex + buffer + 1);
                        const chunk = {};
                        for (const key in logData) {
                            const column = logData[key];
                            if (column && typeof column.slice === 'function') {
                                chunk[key] = column.slice(sliceStart, sliceEnd);
                            } else if (Array.isArray(column)) {
                                chunk[key] = column.slice(sliceStart, sliceEnd);
                            } else {
                                chunk[key] = column;
                            }
                        }
                        applyDatetimeOffset(chunk, positionOffsetMs);
                        dataCache.activeLineData[position] = chunk;
                        displayDetails = { type: 'log', reason: ' (Log Data)' };
                    }
                } else {
                    // Log view is active, but no log data exists for this position
                    const overviewClone = cloneDataColumns(overviewData || {});
                    applyDatetimeOffset(overviewClone, positionOffsetMs);
                    dataCache.activeLineData[position] = overviewClone;
                    displayDetails = { type: 'overview', reason: ' (No Log Data Available)' };
                }
            } else {
                // Overview view is explicitly active
                const overviewClone = cloneDataColumns(overviewData || {});
                applyDatetimeOffset(overviewClone, positionOffsetMs);
                dataCache.activeLineData[position] = overviewClone;
                displayDetails = { type: 'overview', reason: ' (Overview)' };
            }

            return displayDetails;
        }
        catch (error) {
            console.error(" [data-processors.js - updateActiveLineChartData()]", error);
<<<<<<< HEAD
            return null;
=======
            return { type: 'unknown', reason: '' };
>>>>>>> bc6867cf
        }
    }

    /**
     * Updates the active spectrogram data for a given position based on the view type and parameter.
     * 
     * This function determines whether to use 'overview' or 'log' data for the spectrogram based on 
     * the provided viewType and the current viewport. It updates the activeSpectralData in the state 
     * with the selected data and sets the display details for the position.
     * 
     * @param {string} position - The position identifier for which the spectrogram data is updated.
     * @param {string} viewType - The type of view ('overview' or 'log') to determine data selection.
     * @param {string} parameter - The parameter to be displayed in the spectrogram.
     */
    function updateActiveSpectralData(position, viewState, dataCache, models, positionOffsetMs = 0) {
        try {
            const viewType = viewState.globalViewType;
            const parameter = viewState.selectedParameter;
            const positionGlyphData = models.preparedGlyphData[position];
            const overviewData = positionGlyphData?.overview?.prepared_params?.[parameter];
            const logData = positionGlyphData?.log?.prepared_params?.[parameter];
            const hasLogData = logData && logData.times_ms && logData.times_ms.length > 0;

<<<<<<< HEAD
            let finalDataToUse, finalGlyphData;
            let displayMetadata = { type: 'none', reason: ' (No Data Available)' };
=======
            let finalDataToUse, finalGlyphData, displayReason;
            let displayType = 'overview';
>>>>>>> bc6867cf

            const offsetMs = positionOffsetMs;
            const viewportMin = Number(viewState.viewport?.min);
            const viewportMax = Number(viewState.viewport?.max);
            const effectiveMin = Number.isFinite(viewportMin) ? viewportMin - offsetMs : viewportMin;
            const effectiveMax = Number.isFinite(viewportMax) ? viewportMax - offsetMs : viewportMax;

            if (viewType === 'log') {
                if (hasLogData) {
                    const pointsInView = Math.floor((viewState.viewport.max - viewState.viewport.min) / logData.time_step);

                    if (pointsInView <= MAX_SPECTRAL_POINTS_TO_RENDER) {
                        // Happy Path: Show chunked LOG data
                        finalDataToUse = logData;
<<<<<<< HEAD
                        displayMetadata = { type: 'log', reason: ' (Log Data)' }; // Explicitly label the log view
=======
                        displayReason = ' (Log Data)'; // Explicitly label the log view
                        displayType = 'log';
>>>>>>> bc6867cf

                        const { n_times, chunk_time_length, times_ms, time_step, levels_flat_transposed, n_freqs } = finalDataToUse;
                        let viewportCenter = Number.isFinite(effectiveMax) && Number.isFinite(effectiveMin)
                            ? (effectiveMax + effectiveMin) / 2
                            : times_ms[Math.max(0, Math.floor(n_times / 2))];
                        if (!Number.isFinite(viewportCenter)) {
                            viewportCenter = times_ms[Math.max(0, Math.floor(n_times / 2))];
                        }
                        const targetChunkStartTimeStamp = viewportCenter - (chunk_time_length * time_step / 2);

                        // A more robust way to find the index, defaulting to 0 if the view is before the data starts.
                        let chunkStartTimeIdx = times_ms.findIndex(t => t >= targetChunkStartTimeStamp);
                        if (chunkStartTimeIdx === -1) {
                            // If the view is past the end of the data, show the last possible chunk.
                            chunkStartTimeIdx = Math.max(0, n_times - chunk_time_length);
                        }

                        const chunk_image_full_freqs = _extractTimeChunkFromFlatData(levels_flat_transposed, n_freqs, n_times, chunkStartTimeIdx, chunk_time_length);

                        // Apply paint-on-canvas frequency slicing for spectrogram
                        finalGlyphData = tryApplySpectrogramSlice(finalDataToUse, chunk_image_full_freqs, chunkStartTimeIdx, position, dataCache, models);

                    } else {
                        // Log view active, but too zoomed out
                        finalDataToUse = overviewData;
<<<<<<< HEAD
                        displayMetadata = { type: 'overview', reason: ' - Zoom in for Log Data' };
=======
                        displayReason = ' - Zoom in for Log Data';
                        displayType = 'overview';
>>>>>>> bc6867cf
                        const baseImage = finalDataToUse?.initial_glyph_data?.image?.[0];
                        finalGlyphData = tryApplySpectrogramSlice(finalDataToUse, baseImage, 0, position, dataCache, models);
                    }
                } else {
                    // Log view active, but no log data exists
                    finalDataToUse = overviewData;
<<<<<<< HEAD
                    displayMetadata = { type: 'overview', reason: ' (No Log Data Available)' };
=======
                    displayReason = ' (No Log Data Available)';
                    displayType = 'overview';
>>>>>>> bc6867cf
                    const baseImage = finalDataToUse?.initial_glyph_data?.image?.[0];
                    finalGlyphData = tryApplySpectrogramSlice(finalDataToUse, baseImage, 0, position, dataCache, models);
                }
            } else {
                // Overview view is explicitly active
                finalDataToUse = overviewData;
<<<<<<< HEAD
                displayMetadata = { type: 'overview', reason: ' (Overview)' };
=======
                displayReason = ' (Overview)';
                displayType = 'overview';
>>>>>>> bc6867cf
                const baseImage = finalDataToUse?.initial_glyph_data?.image?.[0];
                finalGlyphData = tryApplySpectrogramSlice(finalDataToUse, baseImage, 0, position, dataCache, models);
            }

            // --- Final state update ---
            if (finalGlyphData && finalDataToUse) {
                const adjustedReplacement = applySpectrogramReplacementOffset(finalGlyphData, offsetMs);
                const adjustedTimes = finalDataToUse.times_ms ? createOffsetArray(finalDataToUse.times_ms, offsetMs) : [];
                dataCache.activeSpectralData[position] = {
                    ...finalDataToUse,
                    times_ms: adjustedTimes,
                    source_replacement: adjustedReplacement
                };
            } else {
                // This case handles when overviewData was also null in one of the fallback paths.
                dataCache.activeSpectralData[position] = { source_replacement: null, reason: 'No Data Available', times_ms: [] };
                // If we ended up with no data, this reason overrides any previous one.
<<<<<<< HEAD
                displayMetadata = { type: 'none', reason: ' (No Data Available)' };
            }
            return displayMetadata;
        }
        catch (error) {
            console.error(" [data-processors.js - updateActiveSpectralData()]", error);
            return null;
=======
                displayReason = ' (No Data Available)';
                displayType = 'none';
            }
            let displayDetails;
            if (displayReason === undefined) {
                displayDetails = { type: 'unknown', reason: '' };
            } else {
                displayDetails = { type: displayType, reason: displayReason };
            }

            if (dataCache.activeSpectralData[position]) {
                dataCache.activeSpectralData[position].dataViewType = displayDetails.type;
            }

            return displayDetails;
        }
        catch (error) {
            console.error(" [data-processors.js - updateActiveSpectralData()]", error);
            return { type: 'unknown', reason: '' };
>>>>>>> bc6867cf
        }
    }

    function tryApplySpectrogramSlice(finalDataToUse, imageData, chunkStartTimeIdx, position, dataCache, models) {
        if (!finalDataToUse || !imageData) {
            return null;
        }
        try {
            return _applySpectrogramFreqSlicing(finalDataToUse, imageData, chunkStartTimeIdx, position, dataCache, models);
        }
        catch (error) {
            console.error(" [data-processors.js - tryApplySpectrogramSlice()]", error);
            return null;
        }
    }


    /**
     * Updates the active frequency bar data based on the current interaction context.
     * 
     * This function determines the context (position and timestamp) for the frequency bar
     * from the currently active interaction (hover or tap), and applies independent frequency
     * slicing for the bar chart's specific range.
     */
    function updateActiveFreqBarData(state, dataCache) {

        try {
            const { models } = app.registry; // Get models from registry
            const blankData = { levels: [], frequency_labels: [], sourceposition: '', timestamp: null, setBy: null, param: null };

            // --- Step 1: Determine the context and priority from the global state ---
            let position, timestamp, setBy;

            if (state.interaction.hover.isActive) {
                // Priority 1: Active hover
                position = state.interaction.hover.position;
                timestamp = state.interaction.hover.timestamp;
                setBy = 'hover';
            }
            else if (state.interaction.tap.isActive) {
                // Priority 2: Active tap (which may be driven by audio)
                position = state.interaction.tap.position;
                timestamp = state.interaction.tap.timestamp;
                setBy = state.audio.isPlaying && state.audio.activePositionId === position ? 'audio' : 'tap';
            }
            else {
                // No active interaction, so set to blank and exit
                dataCache.activeFreqBarData = blankData;
                return;
            }

            // If there's no valid context, exit
            if (!timestamp || !position) {
                dataCache.activeFreqBarData = blankData;
                return;
            }

            // --- Step 2: Fetch and process data based on the determined context ---
            const activeSpectralData = dataCache.activeSpectralData[position];
            if (!activeSpectralData?.times_ms?.length) {
                dataCache.activeFreqBarData = blankData;
                return;
            }

            const closestTimeIdx = activeSpectralData.times_ms.findLastIndex(time => time <= timestamp);
            if (closestTimeIdx === -1) {
                dataCache.activeFreqBarData = blankData;
                return;
            }

            // --- Step 3: Apply independent frequency slicing for bar chart ---
            const barFreqRange = models?.config?.freq_bar_freq_range_hz;
            if (barFreqRange && activeSpectralData.frequencies_hz) {
                const [barMinHz, barMaxHz] = barFreqRange;
                const bar_start_idx = activeSpectralData.frequencies_hz.findIndex(f => f >= barMinHz);
                const bar_end_idx = activeSpectralData.frequencies_hz.findLastIndex(f => f <= barMaxHz);
                
                if (bar_start_idx !== -1 && bar_end_idx !== -1) {
                    // Extract levels for the bar chart's frequency range
                    const barFreqCount = (bar_end_idx - bar_start_idx) + 1;
                    const barLevelsSlice = new Float32Array(barFreqCount);
                    
                    for (let i = 0; i < barFreqCount; i++) {
                        const globalFreqIdx = bar_start_idx + i;
                        barLevelsSlice[i] = activeSpectralData.levels_flat_transposed[globalFreqIdx * activeSpectralData.n_times + closestTimeIdx];
                    }
                    
                    const viewTypeLabel = activeSpectralData.dataViewType || 'None';
                    const normalizedType = viewTypeLabel === 'none' ? 'None' : viewTypeLabel;
                    dataCache.activeFreqBarData = {
                        levels: Array.from(barLevelsSlice).map(l => (l === null || isNaN(l)) ? 0 : l),
                        frequency_labels: activeSpectralData.frequency_labels.slice(bar_start_idx, bar_end_idx + 1),
                        sourceposition: position,
                        timestamp: timestamp,
                        setBy: setBy,
                        param: state.view.selectedParameter,
                        dataViewType: normalizedType
                    };
                    return;
                }
            }

            // --- Fallback: Use full frequency range if slicing config is missing or invalid ---
            const freqDataSlice = new Float32Array(activeSpectralData.n_freqs);
            for (let i = 0; i < activeSpectralData.n_freqs; i++) {
                freqDataSlice[i] = activeSpectralData.levels_flat_transposed[i * activeSpectralData.n_times + closestTimeIdx];
            }

            const viewTypeLabel = activeSpectralData.dataViewType || 'None';
            const normalizedType = viewTypeLabel === 'none' ? 'None' : viewTypeLabel;
            dataCache.activeFreqBarData = {
                levels: Array.from(freqDataSlice).map(l => (l === null || isNaN(l)) ? 0 : l),
                frequency_labels: activeSpectralData.frequency_labels,
                sourceposition: position,
                timestamp: timestamp,
                setBy: setBy,
                param: state.view.selectedParameter,
                dataViewType: normalizedType
            };
        }
        catch (error) {
            console.error(" [data-processors.js - updateActiveFreqBarData()]", error);
        }
    }

    /**
     * Calculates an appropriate keyboard navigation step size based on the total
     * time duration of the currently active dataset for the position with focus.
     * The position with focus is determined by checking audio state first, then tap state.
     */
    function calculateStepSize(state, dataCache) { // Accept the full state object
        try {
            // Determine the focused position from the interaction state
            const positionId = state.interaction.tap.position || state.audio.activePositionId;
    
            if (!positionId) {
                console.warn("[DEBUG] Can't calculate step size - no active position.");
                return;
            }
    
            const activeData = dataCache.activeLineData[positionId];
    
            if (!activeData || !activeData.Datetime || activeData.Datetime.length < 11) {
                console.warn(`[DEBUG] Can't calculate step size for '${positionId}' - no data or not enough data points.`);
                return;
            }
    
            // --- The rest of the function remains the same ---
            let newStep = (activeData.Datetime[10] - activeData.Datetime[5]) / 5;
    
            const oneSecond = 1000;
            const oneHour = 3600000;
            newStep = Math.max(oneSecond, Math.min(newStep, oneHour));
            
            // Return the calculated value
            return newStep;
    
        } catch (error) {
            console.error(" [data-processors.js - calculateStepSize()]", error);
        }
    }

    function _extractTimeChunkFromFlatData(flatData, n_freqs, n_times_total, start_time_idx, chunk_time_length) {
        try {
            const typedFlatData = (flatData instanceof Float32Array) ? flatData : new Float32Array(flatData);
            const chunk_data = new Float32Array(n_freqs * chunk_time_length);
            const end_time_idx = Math.min(start_time_idx + chunk_time_length, n_times_total);
            const actual_slice_width = end_time_idx - start_time_idx;
            for (let i = 0; i < n_freqs; i++) {
                const row_offset = i * n_times_total;
                const slice_start_in_flat_array = row_offset + start_time_idx;
                const source_row_start = slice_start_in_flat_array;
                const source_row_end = slice_start_in_flat_array + actual_slice_width;
                const row_slice = typedFlatData.subarray(source_row_start, source_row_end);
                chunk_data.set(row_slice, i * chunk_time_length);
            }
            return chunk_data;
        }
        catch (error) {
            console.error(" [data-processors.js - _extractTimeChunkFromFlatData()]", error);
        }
    }

    /**
     * Apply paint-on-canvas frequency slicing for spectrogram display.
     */
    function _applySpectrogramFreqSlicing(finalDataToUse, chunk_image_full_freqs, chunkStartTimeIdx, position, dataCache, models) {
        try {
            if (!finalDataToUse || !finalDataToUse.frequencies_hz || !models.config) {
                return {
                    ...finalDataToUse.initial_glyph_data,
                    image: [chunk_image_full_freqs],
                    x: [finalDataToUse.times_ms[chunkStartTimeIdx]],
                    dw: [finalDataToUse.chunk_time_length * finalDataToUse.time_step],
                    times_ms: finalDataToUse.times_ms.slice(chunkStartTimeIdx, chunkStartTimeIdx + finalDataToUse.chunk_time_length),
                };
            }

            // Get frequency range and find indices
            const [minHz, maxHz] = models.config.spectrogram_freq_range_hz;
            const all_freqs_hz = finalDataToUse.frequencies_hz;
            
            const start_freq_index = all_freqs_hz.findIndex(f => f >= minHz);
            const end_freq_index = all_freqs_hz.findLastIndex(f => f <= maxHz);
            
            
            if (start_freq_index === -1 || end_freq_index === -1) {
                // Handle edge case - no frequencies in range, show all
                console.warn(`No frequencies found in spectrogram range ${minHz}-${maxHz} Hz for position ${position}`);
                return {
                    ...finalDataToUse.initial_glyph_data,
                    image: [chunk_image_full_freqs],
                    x: [finalDataToUse.times_ms[chunkStartTimeIdx]],
                    dw: [finalDataToUse.chunk_time_length * finalDataToUse.time_step],
                    times_ms: finalDataToUse.times_ms.slice(chunkStartTimeIdx, chunkStartTimeIdx + finalDataToUse.chunk_time_length),
                };
            }
            
            const visible_n_freqs = (end_freq_index - start_freq_index) + 1;
            
            // CRITICAL: Maintain original buffer size to preserve Bokeh datasource structure
            if (!dataCache._spectrogramCanvasBuffers) dataCache._spectrogramCanvasBuffers = {};
            const bufferKey = `${position}_original_${chunk_image_full_freqs.length}`;
            
            if (!dataCache._spectrogramCanvasBuffers[bufferKey]) {
                dataCache._spectrogramCanvasBuffers[bufferKey] = new Float32Array(chunk_image_full_freqs.length);
            }
            
            const canvasBuffer = dataCache._spectrogramCanvasBuffers[bufferKey];
            const transparent_val = finalDataToUse.min_val - 100;
            
            // Clear entire buffer, then copy only visible frequencies to their original positions
            canvasBuffer.fill(transparent_val);
            
            for (let freq_idx = start_freq_index; freq_idx < start_freq_index + visible_n_freqs; freq_idx++) {
                const source_row_start = freq_idx * finalDataToUse.chunk_time_length;
                const source_row_end = source_row_start + finalDataToUse.chunk_time_length;
                
                if (source_row_end > chunk_image_full_freqs.length) {
                    console.error(`[DEBUG] Source overflow! freq_idx: ${freq_idx}, source_row_end: ${source_row_end}, source_length: ${chunk_image_full_freqs.length}`);
                    break;
                }
                
                // Copy visible frequency band to the same position in the buffer (preserves original layout)
                for (let i = 0; i < finalDataToUse.chunk_time_length; i++) {
                    canvasBuffer[source_row_start + i] = chunk_image_full_freqs[source_row_start + i];
                }
            }
            
            const result = {
                ...finalDataToUse.initial_glyph_data,
                image: [canvasBuffer],  // Same size buffer as original
                x: [finalDataToUse.times_ms[chunkStartTimeIdx]],
                dw: [finalDataToUse.chunk_time_length * finalDataToUse.time_step],
                // CRITICAL: Use original glyph positioning to match full image data layout
                y: finalDataToUse.initial_glyph_data.y,      // Original position (matches full image)
                dh: finalDataToUse.initial_glyph_data.dh,    // Original height (matches full image)
                times_ms: finalDataToUse.times_ms.slice(chunkStartTimeIdx, chunkStartTimeIdx + finalDataToUse.chunk_time_length),
                y_range_start: start_freq_index - 0.5,
                y_range_end: end_freq_index + 0.5,
                visible_frequency_labels: finalDataToUse.frequency_labels.slice(start_freq_index, end_freq_index + 1),
                visible_freq_indices: Array.from({length: visible_n_freqs}, (_, i) => start_freq_index + i)
            };
            
            return result;
        }
        catch (error) {
            console.error(" [data-processors.js - _applySpectrogramFreqSlicing()]", error);
            // Fallback to original behavior on error
            return {
                ...finalDataToUse.initial_glyph_data,
                image: [chunk_image_full_freqs],
                x: [finalDataToUse.times_ms[chunkStartTimeIdx]],
                dw: [finalDataToUse.chunk_time_length * finalDataToUse.time_step],
                times_ms: finalDataToUse.times_ms.slice(chunkStartTimeIdx, chunkStartTimeIdx + finalDataToUse.chunk_time_length),
            };
        }
    }

    app.data_processors = {
        updateActiveData: updateActiveData,
        updateActiveLineChartData: updateActiveLineChartData,
        updateActiveSpectralData: updateActiveSpectralData,
        updateActiveFreqBarData: updateActiveFreqBarData,
        calculateStepSize: calculateStepSize
    };

})(window.NoiseSurveyApp);<|MERGE_RESOLUTION|>--- conflicted
+++ resolved
@@ -97,10 +97,7 @@
      */
     function updateActiveData(viewState, dataCache, models) {
         const displayDetailsByPosition = {};
-<<<<<<< HEAD
-=======
-
->>>>>>> bc6867cf
+
         viewState.availablePositions.forEach(position => {
             const tsChartName = `figure_${position}_timeseries`;
             const specChartName = `figure_${position}_spectrogram`;
@@ -111,7 +108,6 @@
             if (viewState.chartVisibility[tsChartName] || viewState.chartVisibility[specChartName]) {
                 const offsetMs = getChartOffsetMs(viewState, position);
                 const lineDetails = updateActiveLineChartData(position, viewState, dataCache, models, offsetMs);
-<<<<<<< HEAD
                 const spectralDetails = updateActiveSpectralData(position, viewState, dataCache, models, offsetMs);
 
                 if (lineDetails || spectralDetails) {
@@ -119,18 +115,6 @@
                         ...(lineDetails ? { line: lineDetails } : {}),
                         ...(spectralDetails ? { spec: spectralDetails } : {})
                     };
-=======
-                const specDetails = updateActiveSpectralData(position, viewState, dataCache, models, offsetMs);
-
-                if (lineDetails || specDetails) {
-                    displayDetailsByPosition[position] = {};
-                    if (lineDetails) {
-                        displayDetailsByPosition[position].line = lineDetails;
-                    }
-                    if (specDetails) {
-                        displayDetailsByPosition[position].spec = specDetails;
-                    }
->>>>>>> bc6867cf
                 }
             }
         });
@@ -222,11 +206,7 @@
         }
         catch (error) {
             console.error(" [data-processors.js - updateActiveLineChartData()]", error);
-<<<<<<< HEAD
-            return null;
-=======
             return { type: 'unknown', reason: '' };
->>>>>>> bc6867cf
         }
     }
 
@@ -250,13 +230,8 @@
             const logData = positionGlyphData?.log?.prepared_params?.[parameter];
             const hasLogData = logData && logData.times_ms && logData.times_ms.length > 0;
 
-<<<<<<< HEAD
             let finalDataToUse, finalGlyphData;
             let displayMetadata = { type: 'none', reason: ' (No Data Available)' };
-=======
-            let finalDataToUse, finalGlyphData, displayReason;
-            let displayType = 'overview';
->>>>>>> bc6867cf
 
             const offsetMs = positionOffsetMs;
             const viewportMin = Number(viewState.viewport?.min);
@@ -271,12 +246,7 @@
                     if (pointsInView <= MAX_SPECTRAL_POINTS_TO_RENDER) {
                         // Happy Path: Show chunked LOG data
                         finalDataToUse = logData;
-<<<<<<< HEAD
                         displayMetadata = { type: 'log', reason: ' (Log Data)' }; // Explicitly label the log view
-=======
-                        displayReason = ' (Log Data)'; // Explicitly label the log view
-                        displayType = 'log';
->>>>>>> bc6867cf
 
                         const { n_times, chunk_time_length, times_ms, time_step, levels_flat_transposed, n_freqs } = finalDataToUse;
                         let viewportCenter = Number.isFinite(effectiveMax) && Number.isFinite(effectiveMin)
@@ -302,36 +272,21 @@
                     } else {
                         // Log view active, but too zoomed out
                         finalDataToUse = overviewData;
-<<<<<<< HEAD
                         displayMetadata = { type: 'overview', reason: ' - Zoom in for Log Data' };
-=======
-                        displayReason = ' - Zoom in for Log Data';
-                        displayType = 'overview';
->>>>>>> bc6867cf
                         const baseImage = finalDataToUse?.initial_glyph_data?.image?.[0];
                         finalGlyphData = tryApplySpectrogramSlice(finalDataToUse, baseImage, 0, position, dataCache, models);
                     }
                 } else {
                     // Log view active, but no log data exists
                     finalDataToUse = overviewData;
-<<<<<<< HEAD
                     displayMetadata = { type: 'overview', reason: ' (No Log Data Available)' };
-=======
-                    displayReason = ' (No Log Data Available)';
-                    displayType = 'overview';
->>>>>>> bc6867cf
                     const baseImage = finalDataToUse?.initial_glyph_data?.image?.[0];
                     finalGlyphData = tryApplySpectrogramSlice(finalDataToUse, baseImage, 0, position, dataCache, models);
                 }
             } else {
                 // Overview view is explicitly active
                 finalDataToUse = overviewData;
-<<<<<<< HEAD
                 displayMetadata = { type: 'overview', reason: ' (Overview)' };
-=======
-                displayReason = ' (Overview)';
-                displayType = 'overview';
->>>>>>> bc6867cf
                 const baseImage = finalDataToUse?.initial_glyph_data?.image?.[0];
                 finalGlyphData = tryApplySpectrogramSlice(finalDataToUse, baseImage, 0, position, dataCache, models);
             }
@@ -349,35 +304,13 @@
                 // This case handles when overviewData was also null in one of the fallback paths.
                 dataCache.activeSpectralData[position] = { source_replacement: null, reason: 'No Data Available', times_ms: [] };
                 // If we ended up with no data, this reason overrides any previous one.
-<<<<<<< HEAD
                 displayMetadata = { type: 'none', reason: ' (No Data Available)' };
             }
             return displayMetadata;
-        }
-        catch (error) {
-            console.error(" [data-processors.js - updateActiveSpectralData()]", error);
-            return null;
-=======
-                displayReason = ' (No Data Available)';
-                displayType = 'none';
-            }
-            let displayDetails;
-            if (displayReason === undefined) {
-                displayDetails = { type: 'unknown', reason: '' };
-            } else {
-                displayDetails = { type: displayType, reason: displayReason };
-            }
-
-            if (dataCache.activeSpectralData[position]) {
-                dataCache.activeSpectralData[position].dataViewType = displayDetails.type;
-            }
-
-            return displayDetails;
         }
         catch (error) {
             console.error(" [data-processors.js - updateActiveSpectralData()]", error);
             return { type: 'unknown', reason: '' };
->>>>>>> bc6867cf
         }
     }
 
