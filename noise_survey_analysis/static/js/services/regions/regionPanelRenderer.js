// noise_survey_analysis/static/js/services/regions/regionPanelRenderer.js

/**
 * @fileoverview Region panel rendering helpers.
 * These functions update the dedicated Bokeh widgets that compose the region
 * management sidebar. The module remains presentation-only and communicates with
 * the rest of the application through the global NoiseSurveyApp namespace.
 */

window.NoiseSurveyApp = window.NoiseSurveyApp || {};
(function (app) {
    'use strict';

    const PANEL_STYLE = `
        <style>
            .region-panel-placeholder { font-style: italic; color: #666; margin: 0; }
            .region-metrics { font-family: 'Segoe UI', sans-serif; font-size: 12px; }
            .region-metrics table { width: 100%; border-collapse: collapse; margin-top: 6px; }
            .region-metrics th, .region-metrics td { text-align: left; padding: 4px; border-bottom: 1px solid #eee; }
            .region-detail__header { display: flex; justify-content: space-between; align-items: center; font-weight: 600; margin-bottom: 4px; }
            .region-detail__meta { color: #555; font-size: 11px; margin-bottom: 6px; }
            .metric-disabled { color: #999; }
            .region-frequency { font-family: 'Segoe UI', sans-serif; font-size: 12px; margin-top: 8px; }
            .region-frequency__header { display: flex; justify-content: space-between; align-items: center; font-weight: 600; margin-bottom: 4px; }
            .region-frequency__source { font-size: 11px; color: #555; }
            .region-frequency__table { width: 100%; border-collapse: collapse; }
            .region-frequency__table th, .region-frequency__table td { text-align: left; padding: 4px; border-bottom: 1px solid #eee; }
            .region-frequency__value { font-variant-numeric: tabular-nums; transition: background-color 0.2s ease; }
            .region-frequency__value--empty { color: #999; background: #eceff1; }
            .region-spectrum { display: flex; align-items: flex-end; gap: 2px; margin-top: 8px; min-height: 60px; border: 1px solid #eee; padding: 4px; }
            .region-spectrum .bar { width: 6px; background: #64b5f6; transition: opacity 0.2s; }
            .region-spectrum .bar:hover { opacity: 0.7; }
            .region-spectrum .bar-empty { background: #cfd8dc; }
            .region-segments { margin: 8px 0; padding-left: 18px; font-size: 12px; }
            .region-segments li { margin-bottom: 2px; }
            .region-panel-pending { background: #fff3cd; border-left: 4px solid #ffa000; padding: 6px 8px; margin: 0 0 8px 0; color: #5f4200; font-size: 12px; line-height: 1.4; border-radius: 4px; }
            .region-panel-pending strong { font-weight: 600; }
            .region-panel-pending kbd { display: inline-block; padding: 1px 4px; border-radius: 3px; border: 1px solid #d7ccc8; background: #fff; font-size: 11px; font-family: 'Segoe UI', sans-serif; box-shadow: inset 0 -1px 0 rgba(0,0,0,0.1); }
        </style>
    `;

    const DEFAULT_REGION_COLOR = '#1e88e5';
    const NOTE_PREVIEW_MAX_LENGTH = 40;

    function normalizeColor(color) {
        if (typeof color === 'string') {
            const trimmed = color.trim();
            if (trimmed) {
                return trimmed;
            }
        }
        return DEFAULT_REGION_COLOR;
    }

    function escapeHtml(value) {
        if (typeof value !== 'string') return '';
        return value
            .replace(/&/g, '&amp;')
            .replace(/</g, '&lt;')
            .replace(/>/g, '&gt;')
            .replace(/"/g, '&quot;')
            .replace(/'/g, '&#39;');
    }
    
    function getRegionAreas(region) {
        if (!region) return [];
        if (Array.isArray(region.areas) && region.areas.length) {
            return region.areas;
        }
        if (Number.isFinite(region.start) && Number.isFinite(region.end)) {
            return [{ start: region.start, end: region.end }];
        }
        return [];
    }

    function sumAreaDurations(areas) {
        if (!Array.isArray(areas) || !areas.length) return 0;
        return areas.reduce((total, area) => {
            const start = Number(area?.start);
            const end = Number(area?.end);
            if (!Number.isFinite(start) || !Number.isFinite(end) || start >= end) {
                return total;
            }
            return total + (end - start);
        }, 0);
    }

    function formatDateTime(timestamp) {
        if (!Number.isFinite(timestamp)) return 'N/A';
        const date = new Date(timestamp);
        return date.toLocaleString([], {
            year: 'numeric',
            month: '2-digit',
            day: '2-digit',
            hour: '2-digit',
            minute: '2-digit',
            second: '2-digit',
            hour12: false
        });
    }

    function formatSegmentRange(area) {
        if (!area) return 'N/A';
        return `${formatDateTime(area.start)} – ${formatDateTime(area.end)}`;
    }

    function formatDuration(ms) {
        if (!Number.isFinite(ms) || ms <= 0) return '0s';
        const totalSeconds = Math.floor(ms / 1000);
        const minutes = Math.floor(totalSeconds / 60);
        const seconds = totalSeconds % 60;
        const parts = [];
        if (minutes) parts.push(`${minutes}m`);
        parts.push(`${seconds}s`);
        return parts.join('');
    }

    function normaliseSpectrum(spectrum) {
        if (!spectrum || typeof spectrum !== 'object') {
            return { labels: [], values: [] };
        }
        const labels = Array.isArray(spectrum.labels)
            ? spectrum.labels
            : Array.isArray(spectrum.bands)
                ? spectrum.bands
                : [];
        const values = Array.isArray(spectrum.values) ? spectrum.values : [];
        return { labels, values };
    }

    function buildSpectrumHtml(spectrum) {
        const { labels, values } = normaliseSpectrum(spectrum);
        if (!labels.length || !values.length) {
            return `${PANEL_STYLE}<p class="region-panel-placeholder">No spectrum data.</p>`;
        }
        const numericValues = values.filter(value => Number.isFinite(value));
        if (!numericValues.length) {
            return `${PANEL_STYLE}<p class="region-panel-placeholder">No spectrum data.</p>`;
        }
        const minVal = Math.min(...numericValues);
        const maxVal = Math.max(...numericValues);
        const range = Math.max(maxVal - minVal, 1);
        const bars = labels.map((label, index) => {
            const value = values[index];
            if (!Number.isFinite(value)) {
                return `<div class="bar bar-empty" title="${escapeHtml(String(label))}: N/A"></div>`;
            }
            const height = Math.max(4, ((value - minVal) / range) * 100);
            const normalized = Math.min(Math.max((value - minVal) / range, 0), 1);
            const color = getHeatColor(normalized);
            return `<div class="bar" style="height:${height}%; background:${color};" title="${escapeHtml(String(label))}: ${value.toFixed(1)} dB"></div>`;
        }).join('');
        return `${PANEL_STYLE}<div class="region-spectrum">${bars}</div>`;
    }

    function getHeatColor(normalized) {
        const clamped = Math.min(Math.max(normalized, 0), 1);
        const hue = 210 - clamped * 160;
        const saturation = 75;
        const lightness = 65 - clamped * 20;
        return `hsl(${hue}, ${saturation}%, ${lightness}%)`;
    }

    function getSpectrumSourceLabel(source) {
        if (source === 'log') return 'Log data';
        if (source === 'overview') return 'Overview data';
        return 'No spectral data';
    }

    function hasSpectrumValues(spectrum) {
        const { values } = normaliseSpectrum(spectrum);
        return values.some(value => Number.isFinite(value));
    }

    function buildFrequencyTableHtml(metrics) {
        const spectrum = metrics?.spectrum || {};
        const { labels, values } = normaliseSpectrum(spectrum);
        const finiteValues = values.filter(value => Number.isFinite(value));
        const sourceLabel = getSpectrumSourceLabel(spectrum?.source);
        if (!labels.length || !finiteValues.length) {
            return `${PANEL_STYLE}<div class="region-frequency"><div class="region-frequency__header"><span>Frequency Bands</span><span class="region-frequency__source">${escapeHtml(sourceLabel)}</span></div><p class='region-panel-placeholder'>No frequency data available.</p></div>`;
        }
        const minVal = Math.min(...finiteValues);
        const maxVal = Math.max(...finiteValues);
        const range = Math.max(maxVal - minVal, 1);
        const rows = labels.map((label, index) => {
            const value = values[index];
            const safeLabel = escapeHtml(String(label));
            if (!Number.isFinite(value)) {
                return `<tr><td>${safeLabel}</td><td class="region-frequency__value region-frequency__value--empty">N/A</td></tr>`;
            }
            const normalized = Math.min(Math.max((value - minVal) / range, 0), 1);
            const color = getHeatColor(normalized);
            return `<tr><td>${safeLabel}</td><td class="region-frequency__value" style="background:${color};">${value.toFixed(1)} dB</td></tr>`;
        }).join('');
        return `${PANEL_STYLE}<div class="region-frequency"><div class="region-frequency__header"><span>Frequency Bands</span><span class="region-frequency__source">${escapeHtml(sourceLabel)}</span></div><table class="region-frequency__table"><tr><th>Band</th><th>LAeq</th></tr>${rows}</table></div>`;
    }

    function buildMetricsHtml(region) {
        if (!region) {
            return `${PANEL_STYLE}<p class="region-panel-placeholder">Select a region to view metrics.</p>`;
        }
        const metrics = region.metrics || {};
        const areas = getRegionAreas(region);
        
        const laeq = Number.isFinite(metrics.laeq) ? `${metrics.laeq.toFixed(1)} dB` : 'N/A';
        const lafmax = Number.isFinite(metrics.lafmax) ? `${metrics.lafmax.toFixed(1)} dB` : 'N/A';
        const la90 = metrics.la90Available && Number.isFinite(metrics.la90)
            ? `${metrics.la90.toFixed(1)} dB`
            : 'N/A';
        const la90Class = metrics.la90Available && Number.isFinite(metrics.la90) ? '' : 'metric-disabled';

        const totalDuration = formatDuration(metrics.durationMs ?? sumAreaDurations(areas));
        const dataSourceLabel = metrics.dataResolution === 'log' ? 'Log data'
            : metrics.dataResolution === 'overview' ? 'Overview data' : 'No data';
        
        const segmentItems = areas.map((area, idx) => {
            const spanMs = Math.max(0, Number(area?.end) - Number(area?.start));
            return `<li>Segment ${idx + 1}: ${formatSegmentRange(area)} (${formatDuration(spanMs)})</li>`;
        }).join('');
        const segmentListHtml = segmentItems ? `<ul class="region-segments">${segmentItems}</ul>` : '';

        return `
            ${PANEL_STYLE}
            <div class="region-metrics">
                <div class="region-detail__meta">Segments: ${areas.length} &bull; Total Duration: ${totalDuration} &bull; Source: ${dataSourceLabel}</div>
                ${segmentListHtml}
                <table>
                    <tr><th>Metric</th><th>Value</th></tr>
                    <tr><td>LAeq</td><td>${laeq}</td></tr>
                    <tr><td>LAFmax</td><td>${lafmax}</td></tr>
                    <tr><td class="${la90Class}">LA90</td><td class="${la90Class}">${la90}</td></tr>
                </table>
            </div>
        `;
    }

    function buildRegionLabel(region, state) {
        const addAreaTargetId = state?.regions?.addAreaTargetId ?? null;
        const rawNote = typeof region?.note === 'string' ? region.note : '';
        const normalizedNote = rawNote.replace(/\s+/g, ' ').trim();
        const hasNote = normalizedNote.length > 0;
        const addingLabel = region?.id === addAreaTargetId ? ' (Adding area...)' : '';

        if (hasNote) {
            const truncated = normalizedNote.length > NOTE_PREVIEW_MAX_LENGTH
                ? `${normalizedNote.slice(0, NOTE_PREVIEW_MAX_LENGTH).trimEnd()}…`
                : normalizedNote;
            return `${escapeHtml(truncated)}${addingLabel}`;
        }

        const positionLabel = region?.positionId ? escapeHtml(String(region.positionId)) : '';
        const areaCount = getRegionAreas(region).length;
        const areaLabel = areaCount > 1 ? ` (${areaCount} areas)` : '';
        return `Region ${region.id} – ${positionLabel}${areaLabel}${addingLabel}`;
    }

    function buildRegionSubtitle(region) {
        if (!region) return '';
        const position = region?.positionId ? `Position ${escapeHtml(String(region.positionId))}` : 'Position N/A';
        const areas = getRegionAreas(region);
        const segmentLabel = areas.length === 1 ? '1 segment' : `${areas.length} segments`;
        const duration = formatDuration(sumAreaDurations(areas));
        return `${position} • ${segmentLabel} • ${duration}`;
    }

    function ensureArrayEquals(a, b) {
        if (!Array.isArray(a) || !Array.isArray(b) || a.length !== b.length) {
            return false;
        }
        for (let i = 0; i < a.length; i++) {
            const left = a[i];
            const right = b[i];
            if (Array.isArray(left) && Array.isArray(right)) {
                if (!ensureArrayEquals(left, right)) return false;
            } else if (left !== right) {
                return false;
            }
        }
        return true;
    }

    function shallowEqualObjects(a, b) {
        const left = a || {};
        const right = b || {};
        const leftKeys = Object.keys(left);
        const rightKeys = Object.keys(right);
        if (leftKeys.length !== rightKeys.length) {
            return false;
        }
        for (let i = 0; i < leftKeys.length; i++) {
            const key = leftKeys[i];
            if (left[key] !== right[key]) {
                return false;
            }
        }
        return true;
    }

    function updateRegionTable(regionSource, regionTable, regionList, selectedId, state) {
        if (!regionSource) {
            return { selectedRegion: null, resolvedSelectedId: null };
        }

        const nextData = {
            id: regionList.map(region => region.id ?? null),
            title: regionList.map(region => buildRegionLabel(region, state)),
            subtitle: regionList.map(region => buildRegionSubtitle(region)),
            color: regionList.map(region => normalizeColor(region.color)),
        };

        const currentData = regionSource.data || {};
        const dataKeys = Object.keys(nextData);
        let dataChanged = dataKeys.length !== Object.keys(currentData).length;
        if (!dataChanged) {
            dataChanged = dataKeys.some(key => !ensureArrayEquals(currentData[key] || [], nextData[key]));
        }

        if (dataChanged) {
            regionSource.data = nextData;
            if (regionSource.change && typeof regionSource.change.emit === 'function') {
                regionSource.change.emit();
            }
        }

        const desiredIndex = (() => {
            if (!regionList.length) return -1;
            if (Number.isFinite(selectedId)) {
                const explicitIndex = regionList.findIndex(entry => entry.id === selectedId);
                if (explicitIndex >= 0) return explicitIndex;
            }
            return 0;
        })();

        const desiredSelection = desiredIndex >= 0 ? [desiredIndex] : [];
        const selection = regionSource.selected;
        if (selection) {
            const currentSelection = Array.isArray(selection.indices) ? selection.indices : [];
            if (!ensureArrayEquals(currentSelection, desiredSelection)) {
                if (regionTable) {
                    regionTable.__suppressSelectionDispatch = true;
                }
                selection.indices = desiredSelection;
                if (selection.change && typeof selection.change.emit === 'function') {
                    selection.change.emit();
                }
                if (regionTable) {
                    const releaseGuard = () => { regionTable.__suppressSelectionDispatch = false; };
                    if (typeof queueMicrotask === 'function') {
                        queueMicrotask(releaseGuard);
                    } else {
                        Promise.resolve().then(releaseGuard);
                    }
                }
            }
        }

        if (regionTable) {
            regionTable.disabled = regionList.length === 0;
            regionTable.visible = regionList.length > 0;
        }

        const selectedRegion = desiredIndex >= 0 ? regionList[desiredIndex] : null;
        return {
            selectedRegion,
            resolvedSelectedId: selectedRegion ? selectedRegion.id : null,
        };
    }

    function updateMessage(messageDiv, detailLayout, hasRegions, panelVisible, pendingRegionStart) {
        if (!messageDiv || !detailLayout) return;
        const hasPending = Number.isFinite(pendingRegionStart?.timestamp) && typeof pendingRegionStart?.positionId === 'string';
        const shouldShowMessage = panelVisible && (!hasRegions || hasPending);
        const shouldShowDetail = panelVisible && hasRegions;
        messageDiv.visible = shouldShowMessage;
        detailLayout.visible = shouldShowDetail;
        if (!shouldShowMessage) {
            return;
        }

        if (hasPending) {
            const formattedTimestamp = formatDateTime(pendingRegionStart.timestamp);
            const positionLabel = pendingRegionStart.positionId
                ? ` for <strong>${escapeHtml(String(pendingRegionStart.positionId))}</strong>`
                : '';
            const text = `${PANEL_STYLE}<div class="region-panel-pending">Region start pinned at <strong>${formattedTimestamp}</strong>${positionLabel}. Press <kbd>R</kbd> to set the end point or <kbd>Esc</kbd> to cancel.</div>`;
            if (messageDiv.text !== text) {
                messageDiv.text = text;
            }
            return;
        }

        const emptyText = `${PANEL_STYLE}<div class='region-panel-empty'>No regions defined.</div>`;
        if (messageDiv.text !== emptyText) {
            messageDiv.text = emptyText;
        }
    }

    function updateVisibilityToggle(toggle, regionCount, panelVisible, overlaysVisible) {
        if (!toggle) {
            return;
        }
        const baseLabel = regionCount > 0 ? `Regions (${regionCount})` : 'Regions';
        if (toggle.label !== baseLabel) {
            toggle.label = baseLabel;
        }
        const desiredActive = Boolean(panelVisible);
        if (toggle.active !== desiredActive) {
            toggle.active = desiredActive;
        }
        const desiredType = panelVisible && overlaysVisible ? 'primary' : 'default';
        if (toggle.button_type !== desiredType) {
            toggle.button_type = desiredType;
        }
    }

    function updateAutoButton(autoButton, hasPositions, panelVisible) {
        if (!autoButton) {
            return;
        }
        const disabled = !hasPositions;
        autoButton.disabled = disabled;
        const desiredType = disabled ? 'light' : 'primary';
        if (autoButton.button_type !== desiredType) {
            autoButton.button_type = desiredType;
        }
        autoButton.visible = panelVisible;
    }

    function updateButtons(models, hasSelection, selectedRegion, state, isMergeModeActive, panelVisible) {
        const { copyButton, deleteButton, addAreaButton, mergeButton, mergeSelect, splitButton } = models;
        const addAreaTargetId = state?.regions?.addAreaTargetId ?? null;
        const hasOtherRegions = state?.regions?.allIds.length > 1;
        const mergeOptionsAvailable = Array.isArray(mergeSelect?.options) && mergeSelect.options.length > 0;

        if (copyButton) copyButton.disabled = !hasSelection;
        if (deleteButton) deleteButton.disabled = !hasSelection;
        if (addAreaButton) {
            addAreaButton.disabled = !hasSelection;
            if (selectedRegion) {
                const isActive = addAreaTargetId === selectedRegion.id;
                addAreaButton.label = isActive ? 'Cancel Add Area' : 'Add Area';
                addAreaButton.button_type = isActive ? 'warning' : 'default';
            }
        }
        if (mergeButton) {
            const canStartMerge = hasSelection && hasOtherRegions;
            const canConfirmMerge = hasSelection && hasOtherRegions && mergeOptionsAvailable;
            mergeButton.disabled = isMergeModeActive ? !canConfirmMerge : !canStartMerge;
            const desiredLabel = isMergeModeActive ? 'Confirm Merge' : 'Merge Regions';
            if (mergeButton.label !== desiredLabel) {
                mergeButton.label = desiredLabel;
            }
            const desiredType = isMergeModeActive ? 'primary' : 'default';
            if (mergeButton.button_type !== desiredType) {
                mergeButton.button_type = desiredType;
            }
        }
        if (mergeSelect) {
            const shouldShow = isMergeModeActive && hasSelection && hasOtherRegions;
            mergeSelect.visible = shouldShow;
            mergeSelect.disabled = !(hasSelection && hasOtherRegions && mergeOptionsAvailable);
        }
        if (splitButton) {
            const areaCount = Array.isArray(selectedRegion?.areas) ? selectedRegion.areas.length : 0;
            splitButton.disabled = !(hasSelection && areaCount > 1);
            splitButton.visible = panelVisible;
        }
    }

    function updateMergeSelect(mergeSelect, regionList, selectedId, state, isMergeModeActive) {
        if (!mergeSelect) {
            return { selectedSourceId: null };
        }

        const options = regionList
            .filter(region => region.id !== selectedId)
            .map(region => [String(region.id), buildRegionLabel(region, state)]);

        if (!ensureArrayEquals(mergeSelect.options || [], options)) {
            mergeSelect.options = options;
        }

        if (!options.length || !isMergeModeActive) {
            if (mergeSelect.value !== '') {
                mergeSelect.value = '';
            }
            mergeSelect.disabled = true;
            return { selectedSourceId: null };
        }

        const optionValues = options.map(option => option[0]);
        const nextValue = optionValues.includes(mergeSelect.value) ? mergeSelect.value : options[0][0];
        if (mergeSelect.value !== nextValue) {
            mergeSelect.value = nextValue;
        }

        return { selectedSourceId: Number(mergeSelect.value) || null };
    }

    function updateNoteInput(noteInput, region) {
        if (!noteInput) return;
        if (!region) {
            noteInput.disabled = true;
            if (noteInput.value !== '') noteInput.value = '';
            return;
        }
        noteInput.disabled = false;
        const note = typeof region.note === 'string' ? region.note : '';
        if (noteInput.value !== note) {
            noteInput.value = note;
        }
    }

    function updateColorPicker(colorPicker, region) {
        if (!colorPicker) return;
        if (!region) {
            colorPicker.disabled = true;
            const fallback = DEFAULT_REGION_COLOR;
            if (colorPicker.color !== fallback) {
                colorPicker.color = fallback;
            }
            return;
        }
        colorPicker.disabled = false;
        const color = normalizeColor(region.color);
        if (colorPicker.color !== color) {
            colorPicker.color = color;
        }
    }

    function updateDetailWidgets(panelModels, region) {
        const { metricsDiv, spectrumDiv, frequencyTableDiv, frequencyCopyButton } = panelModels;
        const metricsHtml = buildMetricsHtml(region);
        if (metricsDiv && metricsDiv.text !== metricsHtml) {
            metricsDiv.text = metricsHtml;
        }
        const spectrumHtml = buildSpectrumHtml(region?.metrics?.spectrum);
        if (spectrumDiv) {
            spectrumDiv.visible = !!region;
            if (spectrumDiv.text !== spectrumHtml) {
                spectrumDiv.text = spectrumHtml;
            }
        }
        if (metricsDiv) {
            metricsDiv.visible = !!region;
        }
        if (frequencyTableDiv) {
            const frequencyHtml = buildFrequencyTableHtml(region?.metrics);
            frequencyTableDiv.visible = !!region;
            if (frequencyTableDiv.text !== frequencyHtml) {
                frequencyTableDiv.text = frequencyHtml;
            }
        }
        if (frequencyCopyButton) {
            const hasValues = !!region && hasSpectrumValues(region?.metrics?.spectrum);
            frequencyCopyButton.visible = !!region;
            frequencyCopyButton.disabled = !hasValues;
        }
    }

    function renderRegionPanel(panelModels, regionList, selectedId, state, visibilityState = {}) {
        if (!panelModels) return;

        const {
            regionSource,
            regionTable,
            messageDiv,
            detail,
            noteInput,
            metricsDiv,
            spectrumDiv,
            mergeSelect,
            colorPicker,
            frequencyTableDiv,
            frequencyCopyButton,
            visibilityToggle,
<<<<<<< HEAD
            autoDayButton,
            autoNightButton,
            splitButton
=======
            autoDayNightButton
>>>>>>> bc6867cf
        } = panelModels;

        const regionsState = state?.regions || {};
        const isMergeModeActive = !!regionsState.isMergeModeActive;
        const panelVisible = visibilityState.panelVisible !== false;
        const overlaysVisible = visibilityState.overlaysVisible !== false;
        const hasPositions = Number.isFinite(visibilityState.positionCount)
            ? visibilityState.positionCount > 0
            : true;

        const { selectedRegion, resolvedSelectedId } = updateRegionTable(regionSource, regionTable, regionList, selectedId, state);
        updateMergeSelect(mergeSelect, regionList, resolvedSelectedId, state, isMergeModeActive);
        const hasRegions = regionList.length > 0;
        const hasSelection = Boolean(selectedRegion);

        updateVisibilityToggle(visibilityToggle, regionList.length, panelVisible, overlaysVisible);
        updateAutoButton(autoDayNightButton, hasPositions, panelVisible);
        updateMessage(messageDiv, detail, hasRegions, panelVisible, state?.interaction?.pendingRegionStart || null);
        updateButtons(panelModels, hasSelection, selectedRegion, state, isMergeModeActive, panelVisible);
        updateNoteInput(noteInput, selectedRegion);

        updateColorPicker(colorPicker, selectedRegion);
        updateDetailWidgets({ metricsDiv, spectrumDiv, frequencyTableDiv, frequencyCopyButton }, selectedRegion);
    }
    
    app.services = app.services || {};
    app.services.regionPanelRenderer = {
        renderRegionPanel,
    };
})(window.NoiseSurveyApp);<|MERGE_RESOLUTION|>--- conflicted
+++ resolved
@@ -575,13 +575,11 @@
             frequencyTableDiv,
             frequencyCopyButton,
             visibilityToggle,
-<<<<<<< HEAD
-            autoDayButton,
-            autoNightButton,
+
+            autoDayNightButton,
             splitButton
-=======
-            autoDayNightButton
->>>>>>> bc6867cf
+
+
         } = panelModels;
 
         const regionsState = state?.regions || {};
