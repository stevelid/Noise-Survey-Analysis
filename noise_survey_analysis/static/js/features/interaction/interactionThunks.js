--- conflicted
+++ resolved
@@ -33,49 +33,27 @@
             const markerThreshold = Math.max(Math.abs(viewportWidth) * MARKER_HIT_RATIO, MARKER_MIN_THRESHOLD_MS);
 
             if (!isShift && !isCtrl) {
-<<<<<<< HEAD
-                const { marker: closestMarker, distance } = typeof markerSelectors.selectClosestMarkerToTimestamp === 'function'
+const { marker: closestMarker, distance } = typeof markerSelectors.selectClosestMarkerToTimestamp === 'function'
                     ? markerSelectors.selectClosestMarkerToTimestamp(state, timestamp, positionId)
                     : { marker: null, distance: Infinity };
 
-                if (closestMarker && distance <= markerThreshold) {
-                    dispatch(actions.markerSelect(closestMarker.id));
-                    dispatch(actions.tap(closestMarker.timestamp, positionId, chartName));
-                    return;
-=======
-                const markersForPosition = typeof markerSelectors.selectMarkersByPosition === 'function'
-                    ? markerSelectors.selectMarkersByPosition(state, positionId)
-                    : [];
-
-                if (markersForPosition.length) {
-                    let closestMarker = null;
-                    let smallestDistance = Infinity;
-                    markersForPosition.forEach(marker => {
-                        const markerTimestamp = Number(marker?.timestamp);
-                        if (!Number.isFinite(markerTimestamp)) {
-                            return;
-                        }
-                        const distance = Math.abs(markerTimestamp - timestamp);
-                        if (distance < smallestDistance) {
-                            smallestDistance = distance;
-                            closestMarker = marker;
-                        }
-                    });
-
-                    if (closestMarker && smallestDistance <= markerThreshold) {
-                        const selectMarkerThunk = app.features?.markers?.thunks?.selectMarkerIntent;
-                        if (typeof selectMarkerThunk === 'function') {
-                            dispatch(selectMarkerThunk(closestMarker.id));
-                        } else {
-                            dispatch(actions.markerSelect(closestMarker.id));
-                            if (typeof actions.regionClearSelection === 'function') {
-                                dispatch(actions.regionClearSelection());
-                            }
-                        }
-                        dispatch(actions.tap(closestMarker.timestamp, positionId, chartName));
-                        return;
-                    }
->>>>>>> bc6867cf
+                  if (closestMarker && distance <= markerThreshold) {
+                      // This is the "smart" dispatch logic from the 'main' branch.
+                      const selectMarkerThunk = app.features?.markers?.thunks?.selectMarkerIntent;
+                      if (typeof selectMarkerThunk === 'function') {
+                          dispatch(selectMarkerThunk(closestMarker.id));
+                      } else {
+                          // Keep the fallback for safety, just in case.
+                          dispatch(actions.markerSelect(closestMarker.id));
+                          if (typeof actions.regionClearSelection === 'function') {
+                              dispatch(actions.regionClearSelection());
+                          }
+                      }
+
+                      // This is the shared logic from both branches.
+                      dispatch(actions.tap(closestMarker.timestamp, positionId, chartName));
+                      return;
+                  }
                 }
             }
 
