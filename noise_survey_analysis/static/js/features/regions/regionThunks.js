--- conflicted
+++ resolved
@@ -34,15 +34,14 @@
 
     const viewSelectors = app.features?.view?.selectors || {};
     const regionSelectors = app.features?.regions?.selectors || {};
-<<<<<<< HEAD
-=======
+
     const markerSelectors = app.features?.markers?.selectors || {};
     const constants = app.constants || {};
     const sidePanelTabs = constants.sidePanelTabs || {};
     const SIDE_PANEL_TAB_REGIONS = Number.isFinite(sidePanelTabs.regions)
         ? sidePanelTabs.regions
         : 0;
->>>>>>> 35d4af9b
+
 
     function collectTimestampsFromSource(source) {
         const data = source?.data;
@@ -229,8 +228,7 @@
         };
     }
 
-<<<<<<< HEAD
-=======
+
     /**
      * Creates a region using the two most recent markers. This mirrors the
      * manual workflow where analysts drop start and end markers and then press
@@ -333,7 +331,7 @@
         };
     }
 
->>>>>>> 35d4af9b
+
     function createRegionIntent(payload) {
         return function (dispatch, getState) {
             if (!actions) return;
